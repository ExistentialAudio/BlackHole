// !$*UTF8*$!
{
	archiveVersion = 1;
	classes = {
	};
	objectVersion = 46;
	objects = {

/* Begin PBXBuildFile section */
		3D083818284A7F1200C69403 /* VERSION in Resources */ = {isa = PBXBuildFile; fileRef = 3D89662F2849BF1A002AB3F0 /* VERSION */; };
		3D083819284A7F1500C69403 /* README.md in Resources */ = {isa = PBXBuildFile; fileRef = 2DA8FA1515FEAAB000F04B50 /* README.md */; };
		3D88D48F285BBA5800629399 /* main.c in Sources */ = {isa = PBXBuildFile; fileRef = 3D88D48E285BBA5800629399 /* main.c */; };
		3D89663F2849C318002AB3F0 /* BlackHole.c in Sources */ = {isa = PBXBuildFile; fileRef = 2D616EF215B8C82500D598BD /* BlackHole.c */; };
		3D8966412849C318002AB3F0 /* Accelerate.framework in Frameworks */ = {isa = PBXBuildFile; fileRef = 3D6C8E45275E92B40030C104 /* Accelerate.framework */; };
		3D8966422849C318002AB3F0 /* CoreAudio.framework in Frameworks */ = {isa = PBXBuildFile; fileRef = 2D7477EC157823CF00412279 /* CoreAudio.framework */; };
		3D8966432849C318002AB3F0 /* CoreFoundation.framework in Frameworks */ = {isa = PBXBuildFile; fileRef = 2D7477AC1578168D00412279 /* CoreFoundation.framework */; };
		3D8966462849C318002AB3F0 /* LICENSE in Resources */ = {isa = PBXBuildFile; fileRef = 03FDCADB233FAE0500101681 /* LICENSE */; };
		3D8966472849C318002AB3F0 /* BlackHole.icns in Resources */ = {isa = PBXBuildFile; fileRef = 03FDCAD9233F235500101681 /* BlackHole.icns */; };
		3D8966482849C318002AB3F0 /* CHANGELOG.md in Resources */ = {isa = PBXBuildFile; fileRef = 039FF2572341B6E800400D7A /* CHANGELOG.md */; };
/* End PBXBuildFile section */

/* Begin PBXCopyFilesBuildPhase section */
		3D88D48A285BBA5800629399 /* CopyFiles */ = {
			isa = PBXCopyFilesBuildPhase;
			buildActionMask = 2147483647;
			dstPath = /usr/share/man/man1/;
			dstSubfolderSpec = 0;
			files = (
			);
			runOnlyForDeploymentPostprocessing = 1;
		};
/* End PBXCopyFilesBuildPhase section */

/* Begin PBXFileReference section */
		039FF2572341B6E800400D7A /* CHANGELOG.md */ = {isa = PBXFileReference; fileEncoding = 4; lastKnownFileType = net.daringfireball.markdown; path = CHANGELOG.md; sourceTree = "<group>"; };
		03FDCAD9233F235500101681 /* BlackHole.icns */ = {isa = PBXFileReference; lastKnownFileType = image.icns; path = BlackHole.icns; sourceTree = "<group>"; };
		03FDCADB233FAE0500101681 /* LICENSE */ = {isa = PBXFileReference; fileEncoding = 4; lastKnownFileType = text; path = LICENSE; sourceTree = "<group>"; };
		2D616EF215B8C82500D598BD /* BlackHole.c */ = {isa = PBXFileReference; fileEncoding = 4; lastKnownFileType = sourcecode.c.c; path = BlackHole.c; sourceTree = "<group>"; };
		2D7477AC1578168D00412279 /* CoreFoundation.framework */ = {isa = PBXFileReference; lastKnownFileType = wrapper.framework; name = CoreFoundation.framework; path = System/Library/Frameworks/CoreFoundation.framework; sourceTree = SDKROOT; };
		2D7477EC157823CF00412279 /* CoreAudio.framework */ = {isa = PBXFileReference; lastKnownFileType = wrapper.framework; name = CoreAudio.framework; path = System/Library/Frameworks/CoreAudio.framework; sourceTree = SDKROOT; };
		2DA8FA1515FEAAB000F04B50 /* README.md */ = {isa = PBXFileReference; lastKnownFileType = net.daringfireball.markdown; path = README.md; sourceTree = "<group>"; };
		2DD7AA9915EC572000C67AE1 /* IOKit.framework */ = {isa = PBXFileReference; lastKnownFileType = wrapper.framework; name = IOKit.framework; path = System/Library/Frameworks/IOKit.framework; sourceTree = SDKROOT; };
		2DED183A15C357180091BE97 /* Kernel.framework */ = {isa = PBXFileReference; lastKnownFileType = wrapper.framework; name = Kernel.framework; path = System/Library/Frameworks/Kernel.framework; sourceTree = SDKROOT; };
		3D083806284A7BB000C69403 /* conclusion.html */ = {isa = PBXFileReference; lastKnownFileType = text.html; path = conclusion.html; sourceTree = "<group>"; };
		3D083807284A7BB000C69403 /* requirements.xml */ = {isa = PBXFileReference; lastKnownFileType = text.xml; path = requirements.xml; sourceTree = "<group>"; };
		3D083808284A7BB000C69403 /* welcome.html */ = {isa = PBXFileReference; lastKnownFileType = text.html; path = welcome.html; sourceTree = "<group>"; };
		3D08380E284A7DE100C69403 /* BlackHole.plist */ = {isa = PBXFileReference; lastKnownFileType = text.plist.xml; path = BlackHole.plist; sourceTree = "<group>"; };
		3D08381B284AA8EE00C69403 /* create_installer.sh */ = {isa = PBXFileReference; lastKnownFileType = text.script.sh; path = create_installer.sh; sourceTree = "<group>"; };
		3D6C8E45275E92B40030C104 /* Accelerate.framework */ = {isa = PBXFileReference; lastKnownFileType = wrapper.framework; name = Accelerate.framework; path = System/Library/Frameworks/Accelerate.framework; sourceTree = SDKROOT; };
		3D88D48C285BBA5800629399 /* BlackHoleTests */ = {isa = PBXFileReference; explicitFileType = "compiled.mach-o.executable"; includeInIndex = 0; path = BlackHoleTests; sourceTree = BUILT_PRODUCTS_DIR; };
		3D88D48E285BBA5800629399 /* main.c */ = {isa = PBXFileReference; lastKnownFileType = sourcecode.c.c; path = main.c; sourceTree = "<group>"; };
		3D89662F2849BF1A002AB3F0 /* VERSION */ = {isa = PBXFileReference; lastKnownFileType = text; path = VERSION; sourceTree = "<group>"; };
		3D89664D2849C318002AB3F0 /* BlackHole.driver */ = {isa = PBXFileReference; explicitFileType = wrapper.cfbundle; includeInIndex = 0; path = BlackHole.driver; sourceTree = BUILT_PRODUCTS_DIR; };
		3D8966882849D45F002AB3F0 /* postinstall */ = {isa = PBXFileReference; lastKnownFileType = text.script.sh; path = postinstall; sourceTree = "<group>"; };
		3D8966892849D45F002AB3F0 /* preinstall */ = {isa = PBXFileReference; lastKnownFileType = text.script.sh; path = preinstall; sourceTree = "<group>"; };
/* End PBXFileReference section */

/* Begin PBXFrameworksBuildPhase section */
		3D88D489285BBA5800629399 /* Frameworks */ = {
			isa = PBXFrameworksBuildPhase;
			buildActionMask = 2147483647;
			files = (
			);
			runOnlyForDeploymentPostprocessing = 0;
		};
		3D8966402849C318002AB3F0 /* Frameworks */ = {
			isa = PBXFrameworksBuildPhase;
			buildActionMask = 2147483647;
			files = (
				3D8966412849C318002AB3F0 /* Accelerate.framework in Frameworks */,
				3D8966422849C318002AB3F0 /* CoreAudio.framework in Frameworks */,
				3D8966432849C318002AB3F0 /* CoreFoundation.framework in Frameworks */,
			);
			runOnlyForDeploymentPostprocessing = 0;
		};
/* End PBXFrameworksBuildPhase section */

/* Begin PBXGroup section */
		2D616EF015B8C82500D598BD /* BlackHole */ = {
			isa = PBXGroup;
			children = (
				3D08380E284A7DE100C69403 /* BlackHole.plist */,
				03FDCAD9233F235500101681 /* BlackHole.icns */,
				2D616EF215B8C82500D598BD /* BlackHole.c */,
			);
			path = BlackHole;
			sourceTree = "<group>";
		};
		2D74779B1578162B00412279 = {
			isa = PBXGroup;
			children = (
				3D083805284A7BB000C69403 /* Installer */,
				3D89662F2849BF1A002AB3F0 /* VERSION */,
				2DA8FA1515FEAAB000F04B50 /* README.md */,
				03FDCADB233FAE0500101681 /* LICENSE */,
				039FF2572341B6E800400D7A /* CHANGELOG.md */,
				2D616EF015B8C82500D598BD /* BlackHole */,
				3D88D48D285BBA5800629399 /* BlackHoleTests */,
				2D7477AB1578168D00412279 /* Frameworks */,
				2D7477AA1578168D00412279 /* Products */,
			);
			sourceTree = "<group>";
		};
		2D7477AA1578168D00412279 /* Products */ = {
			isa = PBXGroup;
			children = (
				3D89664D2849C318002AB3F0 /* BlackHole.driver */,
				3D88D48C285BBA5800629399 /* BlackHoleTests */,
			);
			name = Products;
			sourceTree = "<group>";
		};
		2D7477AB1578168D00412279 /* Frameworks */ = {
			isa = PBXGroup;
			children = (
				3D6C8E45275E92B40030C104 /* Accelerate.framework */,
				2D7477EC157823CF00412279 /* CoreAudio.framework */,
				2D7477AC1578168D00412279 /* CoreFoundation.framework */,
				2DD7AA9915EC572000C67AE1 /* IOKit.framework */,
				2DED183A15C357180091BE97 /* Kernel.framework */,
			);
			name = Frameworks;
			sourceTree = "<group>";
		};
		3D083805284A7BB000C69403 /* Installer */ = {
			isa = PBXGroup;
			children = (
				3D08381B284AA8EE00C69403 /* create_installer.sh */,
				3D8966872849D45F002AB3F0 /* scripts */,
				3D083806284A7BB000C69403 /* conclusion.html */,
				3D083807284A7BB000C69403 /* requirements.xml */,
				3D083808284A7BB000C69403 /* welcome.html */,
			);
			path = Installer;
			sourceTree = "<group>";
		};
		3D88D48D285BBA5800629399 /* BlackHoleTests */ = {
			isa = PBXGroup;
			children = (
				3D88D48E285BBA5800629399 /* main.c */,
			);
			path = BlackHoleTests;
			sourceTree = "<group>";
		};
		3D8966872849D45F002AB3F0 /* scripts */ = {
			isa = PBXGroup;
			children = (
				3D8966882849D45F002AB3F0 /* postinstall */,
				3D8966892849D45F002AB3F0 /* preinstall */,
			);
			path = scripts;
			sourceTree = "<group>";
		};
/* End PBXGroup section */

/* Begin PBXNativeTarget section */
		3D88D48B285BBA5800629399 /* BlackHoleTests */ = {
			isa = PBXNativeTarget;
			buildConfigurationList = 3D88D493285BBA5800629399 /* Build configuration list for PBXNativeTarget "BlackHoleTests" */;
			buildPhases = (
				3D88D488285BBA5800629399 /* Sources */,
				3D88D489285BBA5800629399 /* Frameworks */,
				3D88D48A285BBA5800629399 /* CopyFiles */,
			);
			buildRules = (
			);
			dependencies = (
			);
			name = BlackHoleTests;
			productName = BlackHoleTests;
			productReference = 3D88D48C285BBA5800629399 /* BlackHoleTests */;
			productType = "com.apple.product-type.tool";
		};
		3D89663D2849C318002AB3F0 /* BlackHole */ = {
			isa = PBXNativeTarget;
			buildConfigurationList = 3D8966492849C318002AB3F0 /* Build configuration list for PBXNativeTarget "BlackHole" */;
			buildPhases = (
				3D89663E2849C318002AB3F0 /* Sources */,
				3D8966402849C318002AB3F0 /* Frameworks */,
				3D8966452849C318002AB3F0 /* Resources */,
			);
			buildRules = (
			);
			dependencies = (
			);
			name = BlackHole;
			productName = AudioNULLDriver;
			productReference = 3D89664D2849C318002AB3F0 /* BlackHole.driver */;
			productType = "com.apple.product-type.bundle";
		};
/* End PBXNativeTarget section */

/* Begin PBXProject section */
		2D74779D1578162B00412279 /* Project object */ = {
			isa = PBXProject;
			attributes = {
				LastUpgradeCheck = 1220;
				TargetAttributes = {
					3D88D48B285BBA5800629399 = {
						CreatedOnToolsVersion = 13.4;
						DevelopmentTeam = Q5C99V536K;
						ProvisioningStyle = Automatic;
					};
					3D89663D2849C318002AB3F0 = {
						DevelopmentTeam = 2YT5U89Y9L;
						ProvisioningStyle = Automatic;
					};
				};
			};
			buildConfigurationList = 2D7477A01578162B00412279 /* Build configuration list for PBXProject "BlackHole" */;
			compatibilityVersion = "Xcode 3.2";
			developmentRegion = en;
			hasScannedForEncodings = 0;
			knownRegions = (
				en,
				Base,
			);
			mainGroup = 2D74779B1578162B00412279;
			productRefGroup = 2D7477AA1578168D00412279 /* Products */;
			projectDirPath = "";
			projectRoot = "";
			targets = (
				3D89663D2849C318002AB3F0 /* BlackHole */,
				3D88D48B285BBA5800629399 /* BlackHoleTests */,
			);
		};
/* End PBXProject section */

/* Begin PBXResourcesBuildPhase section */
		3D8966452849C318002AB3F0 /* Resources */ = {
			isa = PBXResourcesBuildPhase;
			buildActionMask = 2147483647;
			files = (
				3D8966462849C318002AB3F0 /* LICENSE in Resources */,
				3D8966472849C318002AB3F0 /* BlackHole.icns in Resources */,
				3D8966482849C318002AB3F0 /* CHANGELOG.md in Resources */,
				3D083818284A7F1200C69403 /* VERSION in Resources */,
				3D083819284A7F1500C69403 /* README.md in Resources */,
			);
			runOnlyForDeploymentPostprocessing = 0;
		};
/* End PBXResourcesBuildPhase section */

/* Begin PBXSourcesBuildPhase section */
		3D88D488285BBA5800629399 /* Sources */ = {
			isa = PBXSourcesBuildPhase;
			buildActionMask = 2147483647;
			files = (
				3D88D48F285BBA5800629399 /* main.c in Sources */,
			);
			runOnlyForDeploymentPostprocessing = 0;
		};
		3D89663E2849C318002AB3F0 /* Sources */ = {
			isa = PBXSourcesBuildPhase;
			buildActionMask = 2147483647;
			files = (
				3D89663F2849C318002AB3F0 /* BlackHole.c in Sources */,
			);
			runOnlyForDeploymentPostprocessing = 0;
		};
/* End PBXSourcesBuildPhase section */

/* Begin XCBuildConfiguration section */
		2D7477A21578162B00412279 /* Release */ = {
			isa = XCBuildConfiguration;
			buildSettings = {
				CLANG_ANALYZER_LOCALIZABILITY_NONLOCALIZED = YES;
				CLANG_CXX_LANGUAGE_STANDARD = "c++0x";
				CLANG_CXX_LIBRARY = "libc++";
				CLANG_WARN_BLOCK_CAPTURE_AUTORELEASING = YES;
				CLANG_WARN_BOOL_CONVERSION = YES;
				CLANG_WARN_COMMA = YES;
				CLANG_WARN_CONSTANT_CONVERSION = YES;
				CLANG_WARN_DEPRECATED_OBJC_IMPLEMENTATIONS = YES;
				CLANG_WARN_EMPTY_BODY = YES;
				CLANG_WARN_ENUM_CONVERSION = YES;
				CLANG_WARN_IMPLICIT_SIGN_CONVERSION = NO;
				CLANG_WARN_INFINITE_RECURSION = YES;
				CLANG_WARN_INT_CONVERSION = YES;
				CLANG_WARN_NON_LITERAL_NULL_CONVERSION = YES;
				CLANG_WARN_OBJC_IMPLICIT_RETAIN_SELF = YES;
				CLANG_WARN_OBJC_LITERAL_CONVERSION = YES;
				CLANG_WARN_QUOTED_INCLUDE_IN_FRAMEWORK_HEADER = YES;
				CLANG_WARN_RANGE_LOOP_ANALYSIS = YES;
				CLANG_WARN_STRICT_PROTOTYPES = YES;
				CLANG_WARN_SUSPICIOUS_MOVE = YES;
				CLANG_WARN_UNREACHABLE_CODE = YES;
				CLANG_WARN__DUPLICATE_METHOD_MATCH = YES;
				CLANG_WARN__EXIT_TIME_DESTRUCTORS = YES;
				DEAD_CODE_STRIPPING = YES;
				DEBUG_INFORMATION_FORMAT = "dwarf-with-dsym";
				ENABLE_STRICT_OBJC_MSGSEND = YES;
				GCC_NO_COMMON_BLOCKS = YES;
				GCC_OPTIMIZATION_LEVEL = s;
				GCC_WARN_64_TO_32_BIT_CONVERSION = YES;
				GCC_WARN_ABOUT_MISSING_FIELD_INITIALIZERS = YES;
				GCC_WARN_ABOUT_MISSING_NEWLINE = YES;
				GCC_WARN_ABOUT_MISSING_PROTOTYPES = YES;
				GCC_WARN_ABOUT_RETURN_TYPE = YES;
				GCC_WARN_HIDDEN_VIRTUAL_FUNCTIONS = YES;
				GCC_WARN_INITIALIZER_NOT_FULLY_BRACKETED = YES;
				GCC_WARN_NON_VIRTUAL_DESTRUCTOR = YES;
				GCC_WARN_SHADOW = YES;
				GCC_WARN_SIGN_COMPARE = YES;
				GCC_WARN_UNDECLARED_SELECTOR = YES;
				GCC_WARN_UNINITIALIZED_AUTOS = YES;
				GCC_WARN_UNKNOWN_PRAGMAS = YES;
				GCC_WARN_UNUSED_FUNCTION = YES;
				GCC_WARN_UNUSED_LABEL = YES;
				GCC_WARN_UNUSED_PARAMETER = YES;
				GCC_WARN_UNUSED_VARIABLE = YES;
				SDKROOT = macosx;
			};
			name = Release;
		};
		2D7477A31578162B00412279 /* Debug */ = {
			isa = XCBuildConfiguration;
			buildSettings = {
				CLANG_ANALYZER_LOCALIZABILITY_NONLOCALIZED = YES;
				CLANG_CXX_LANGUAGE_STANDARD = "c++0x";
				CLANG_CXX_LIBRARY = "libc++";
				CLANG_WARN_BLOCK_CAPTURE_AUTORELEASING = YES;
				CLANG_WARN_BOOL_CONVERSION = YES;
				CLANG_WARN_COMMA = YES;
				CLANG_WARN_CONSTANT_CONVERSION = YES;
				CLANG_WARN_DEPRECATED_OBJC_IMPLEMENTATIONS = YES;
				CLANG_WARN_EMPTY_BODY = YES;
				CLANG_WARN_ENUM_CONVERSION = YES;
				CLANG_WARN_IMPLICIT_SIGN_CONVERSION = NO;
				CLANG_WARN_INFINITE_RECURSION = YES;
				CLANG_WARN_INT_CONVERSION = YES;
				CLANG_WARN_NON_LITERAL_NULL_CONVERSION = YES;
				CLANG_WARN_OBJC_IMPLICIT_RETAIN_SELF = YES;
				CLANG_WARN_OBJC_LITERAL_CONVERSION = YES;
				CLANG_WARN_QUOTED_INCLUDE_IN_FRAMEWORK_HEADER = YES;
				CLANG_WARN_RANGE_LOOP_ANALYSIS = YES;
				CLANG_WARN_STRICT_PROTOTYPES = YES;
				CLANG_WARN_SUSPICIOUS_MOVE = YES;
				CLANG_WARN_UNREACHABLE_CODE = YES;
				CLANG_WARN__DUPLICATE_METHOD_MATCH = YES;
				CLANG_WARN__EXIT_TIME_DESTRUCTORS = YES;
				DEAD_CODE_STRIPPING = YES;
				DEBUG_INFORMATION_FORMAT = "dwarf-with-dsym";
				ENABLE_STRICT_OBJC_MSGSEND = YES;
				ENABLE_TESTABILITY = YES;
				GCC_NO_COMMON_BLOCKS = YES;
				GCC_OPTIMIZATION_LEVEL = 0;
				GCC_WARN_64_TO_32_BIT_CONVERSION = YES;
				GCC_WARN_ABOUT_MISSING_FIELD_INITIALIZERS = YES;
				GCC_WARN_ABOUT_MISSING_NEWLINE = YES;
				GCC_WARN_ABOUT_MISSING_PROTOTYPES = YES;
				GCC_WARN_ABOUT_RETURN_TYPE = YES;
				GCC_WARN_HIDDEN_VIRTUAL_FUNCTIONS = YES;
				GCC_WARN_INITIALIZER_NOT_FULLY_BRACKETED = YES;
				GCC_WARN_NON_VIRTUAL_DESTRUCTOR = YES;
				GCC_WARN_SHADOW = YES;
				GCC_WARN_SIGN_COMPARE = YES;
				GCC_WARN_UNDECLARED_SELECTOR = YES;
				GCC_WARN_UNINITIALIZED_AUTOS = YES;
				GCC_WARN_UNKNOWN_PRAGMAS = YES;
				GCC_WARN_UNUSED_FUNCTION = YES;
				GCC_WARN_UNUSED_LABEL = YES;
				GCC_WARN_UNUSED_PARAMETER = YES;
				GCC_WARN_UNUSED_VARIABLE = YES;
				ONLY_ACTIVE_ARCH = YES;
				SDKROOT = macosx;
			};
			name = Debug;
		};
		2D7477A41578164E00412279 /* Debug-Opt */ = {
			isa = XCBuildConfiguration;
			buildSettings = {
				CLANG_ANALYZER_LOCALIZABILITY_NONLOCALIZED = YES;
				CLANG_CXX_LANGUAGE_STANDARD = "c++0x";
				CLANG_CXX_LIBRARY = "libc++";
				CLANG_WARN_BLOCK_CAPTURE_AUTORELEASING = YES;
				CLANG_WARN_BOOL_CONVERSION = YES;
				CLANG_WARN_COMMA = YES;
				CLANG_WARN_CONSTANT_CONVERSION = YES;
				CLANG_WARN_DEPRECATED_OBJC_IMPLEMENTATIONS = YES;
				CLANG_WARN_EMPTY_BODY = YES;
				CLANG_WARN_ENUM_CONVERSION = YES;
				CLANG_WARN_IMPLICIT_SIGN_CONVERSION = NO;
				CLANG_WARN_INFINITE_RECURSION = YES;
				CLANG_WARN_INT_CONVERSION = YES;
				CLANG_WARN_NON_LITERAL_NULL_CONVERSION = YES;
				CLANG_WARN_OBJC_IMPLICIT_RETAIN_SELF = YES;
				CLANG_WARN_OBJC_LITERAL_CONVERSION = YES;
				CLANG_WARN_QUOTED_INCLUDE_IN_FRAMEWORK_HEADER = YES;
				CLANG_WARN_RANGE_LOOP_ANALYSIS = YES;
				CLANG_WARN_STRICT_PROTOTYPES = YES;
				CLANG_WARN_SUSPICIOUS_MOVE = YES;
				CLANG_WARN_UNREACHABLE_CODE = YES;
				CLANG_WARN__DUPLICATE_METHOD_MATCH = YES;
				CLANG_WARN__EXIT_TIME_DESTRUCTORS = YES;
				DEAD_CODE_STRIPPING = YES;
				DEBUG_INFORMATION_FORMAT = "dwarf-with-dsym";
				ENABLE_STRICT_OBJC_MSGSEND = YES;
				ENABLE_TESTABILITY = YES;
				GCC_NO_COMMON_BLOCKS = YES;
				GCC_OPTIMIZATION_LEVEL = s;
				GCC_WARN_64_TO_32_BIT_CONVERSION = YES;
				GCC_WARN_ABOUT_MISSING_FIELD_INITIALIZERS = YES;
				GCC_WARN_ABOUT_MISSING_NEWLINE = YES;
				GCC_WARN_ABOUT_MISSING_PROTOTYPES = YES;
				GCC_WARN_ABOUT_RETURN_TYPE = YES;
				GCC_WARN_HIDDEN_VIRTUAL_FUNCTIONS = YES;
				GCC_WARN_INITIALIZER_NOT_FULLY_BRACKETED = YES;
				GCC_WARN_NON_VIRTUAL_DESTRUCTOR = YES;
				GCC_WARN_SHADOW = YES;
				GCC_WARN_SIGN_COMPARE = YES;
				GCC_WARN_UNDECLARED_SELECTOR = YES;
				GCC_WARN_UNINITIALIZED_AUTOS = YES;
				GCC_WARN_UNKNOWN_PRAGMAS = YES;
				GCC_WARN_UNUSED_FUNCTION = YES;
				GCC_WARN_UNUSED_LABEL = YES;
				GCC_WARN_UNUSED_PARAMETER = YES;
				GCC_WARN_UNUSED_VARIABLE = YES;
				ONLY_ACTIVE_ARCH = YES;
				SDKROOT = macosx;
			};
			name = "Debug-Opt";
		};
		3D88D490285BBA5800629399 /* Release */ = {
			isa = XCBuildConfiguration;
			buildSettings = {
				ALWAYS_SEARCH_USER_PATHS = NO;
				CLANG_ANALYZER_NONNULL = YES;
				CLANG_ANALYZER_NUMBER_OBJECT_CONVERSION = YES_AGGRESSIVE;
				CLANG_CXX_LANGUAGE_STANDARD = "gnu++17";
				CLANG_ENABLE_MODULES = YES;
				CLANG_ENABLE_OBJC_ARC = YES;
				CLANG_ENABLE_OBJC_WEAK = YES;
				CLANG_WARN_DIRECT_OBJC_ISA_USAGE = YES_ERROR;
				CLANG_WARN_DOCUMENTATION_COMMENTS = YES;
				CLANG_WARN_OBJC_ROOT_CLASS = YES_ERROR;
				CLANG_WARN_UNGUARDED_AVAILABILITY = YES_AGGRESSIVE;
				CODE_SIGN_STYLE = Automatic;
				COPY_PHASE_STRIP = NO;
				DEVELOPMENT_TEAM = Q5C99V536K;
				ENABLE_HARDENED_RUNTIME = YES;
				ENABLE_NS_ASSERTIONS = NO;
				GCC_C_LANGUAGE_STANDARD = gnu11;
				GCC_WARN_ABOUT_RETURN_TYPE = YES_ERROR;
				GCC_WARN_UNINITIALIZED_AUTOS = YES_AGGRESSIVE;
				MACOSX_DEPLOYMENT_TARGET = 12.3;
				MTL_ENABLE_DEBUG_INFO = NO;
				MTL_FAST_MATH = YES;
				PRODUCT_NAME = "$(TARGET_NAME)";
			};
			name = Release;
		};
		3D88D491285BBA5800629399 /* Debug */ = {
			isa = XCBuildConfiguration;
			buildSettings = {
				ALWAYS_SEARCH_USER_PATHS = NO;
				CLANG_ANALYZER_NONNULL = YES;
				CLANG_ANALYZER_NUMBER_OBJECT_CONVERSION = YES_AGGRESSIVE;
				CLANG_CXX_LANGUAGE_STANDARD = "gnu++17";
				CLANG_ENABLE_MODULES = YES;
				CLANG_ENABLE_OBJC_ARC = YES;
				CLANG_ENABLE_OBJC_WEAK = YES;
				CLANG_WARN_DIRECT_OBJC_ISA_USAGE = YES_ERROR;
				CLANG_WARN_DOCUMENTATION_COMMENTS = YES;
				CLANG_WARN_OBJC_ROOT_CLASS = YES_ERROR;
				CLANG_WARN_UNGUARDED_AVAILABILITY = YES_AGGRESSIVE;
				CODE_SIGN_STYLE = Automatic;
				COPY_PHASE_STRIP = NO;
				DEBUG_INFORMATION_FORMAT = dwarf;
				DEVELOPMENT_TEAM = Q5C99V536K;
				ENABLE_HARDENED_RUNTIME = YES;
				GCC_C_LANGUAGE_STANDARD = gnu11;
				GCC_DYNAMIC_NO_PIC = NO;
				GCC_PREPROCESSOR_DEFINITIONS = (
					"DEBUG=1",
					"$(inherited)",
				);
				GCC_WARN_ABOUT_RETURN_TYPE = YES_ERROR;
				GCC_WARN_UNINITIALIZED_AUTOS = YES_AGGRESSIVE;
				MACOSX_DEPLOYMENT_TARGET = 12.3;
				MTL_ENABLE_DEBUG_INFO = INCLUDE_SOURCE;
				MTL_FAST_MATH = YES;
				PRODUCT_NAME = "$(TARGET_NAME)";
			};
			name = Debug;
		};
		3D88D492285BBA5800629399 /* Debug-Opt */ = {
			isa = XCBuildConfiguration;
			buildSettings = {
				ALWAYS_SEARCH_USER_PATHS = NO;
				CLANG_ANALYZER_NONNULL = YES;
				CLANG_ANALYZER_NUMBER_OBJECT_CONVERSION = YES_AGGRESSIVE;
				CLANG_CXX_LANGUAGE_STANDARD = "gnu++17";
				CLANG_ENABLE_MODULES = YES;
				CLANG_ENABLE_OBJC_ARC = YES;
				CLANG_ENABLE_OBJC_WEAK = YES;
				CLANG_WARN_DIRECT_OBJC_ISA_USAGE = YES_ERROR;
				CLANG_WARN_DOCUMENTATION_COMMENTS = YES;
				CLANG_WARN_OBJC_ROOT_CLASS = YES_ERROR;
				CLANG_WARN_UNGUARDED_AVAILABILITY = YES_AGGRESSIVE;
				CODE_SIGN_STYLE = Automatic;
				COPY_PHASE_STRIP = NO;
				DEBUG_INFORMATION_FORMAT = dwarf;
				DEVELOPMENT_TEAM = Q5C99V536K;
				ENABLE_HARDENED_RUNTIME = YES;
				GCC_C_LANGUAGE_STANDARD = gnu11;
				GCC_DYNAMIC_NO_PIC = NO;
				GCC_PREPROCESSOR_DEFINITIONS = (
					"DEBUG=1",
					"$(inherited)",
				);
				GCC_WARN_ABOUT_RETURN_TYPE = YES_ERROR;
				GCC_WARN_UNINITIALIZED_AUTOS = YES_AGGRESSIVE;
				MACOSX_DEPLOYMENT_TARGET = 12.3;
				MTL_ENABLE_DEBUG_INFO = INCLUDE_SOURCE;
				MTL_FAST_MATH = YES;
				PRODUCT_NAME = "$(TARGET_NAME)";
			};
			name = "Debug-Opt";
		};
		3D89664A2849C318002AB3F0 /* Release */ = {
			isa = XCBuildConfiguration;
			buildSettings = {
				ALWAYS_SEARCH_USER_PATHS = NO;
				CLANG_ENABLE_OBJC_WEAK = YES;
				CODE_SIGN_IDENTITY = "Apple Development";
				"CODE_SIGN_IDENTITY[sdk=macosx*]" = "-";
				CODE_SIGN_STYLE = Automatic;
				DEVELOPMENT_TEAM = 2YT5U89Y9L;
				GCC_PREPROCESSOR_DEFINITIONS = (
					"$(inherited)",
					"DEBUG=0",
				);
				INFOPLIST_FILE = BlackHole/BlackHole.plist;
				INSTALL_PATH = "$(LOCAL_LIBRARY_DIR)/Audio/Plug-Ins/HAL";
<<<<<<< HEAD
				MACOSX_DEPLOYMENT_TARGET = 10.13;
				MARKETING_VERSION = 0.5.1;
=======
				MACOSX_DEPLOYMENT_TARGET = 10.10;
				MARKETING_VERSION = 0.6.0;
>>>>>>> d7e65c4b
				PRODUCT_BUNDLE_IDENTIFIER = audio.existential.BlackHole;
				PRODUCT_NAME = "$(TARGET_NAME)";
				PROVISIONING_PROFILE_SPECIFIER = "";
				WRAPPER_EXTENSION = driver;
			};
			name = Release;
		};
		3D89664B2849C318002AB3F0 /* Debug */ = {
			isa = XCBuildConfiguration;
			buildSettings = {
				ALWAYS_SEARCH_USER_PATHS = NO;
				CLANG_ENABLE_OBJC_WEAK = YES;
				CODE_SIGN_IDENTITY = "Apple Development";
				"CODE_SIGN_IDENTITY[sdk=macosx*]" = "-";
				CODE_SIGN_STYLE = Automatic;
				DEVELOPMENT_TEAM = 2YT5U89Y9L;
				GCC_PREPROCESSOR_DEFINITIONS = (
					"$(inherited)",
					"DEBUG=1",
				);
				INFOPLIST_FILE = BlackHole/BlackHole.plist;
				INSTALL_PATH = "$(LOCAL_LIBRARY_DIR)/Audio/Plug-Ins/HAL";
<<<<<<< HEAD
				MACOSX_DEPLOYMENT_TARGET = 10.13;
				MARKETING_VERSION = 0.5.1;
=======
				MACOSX_DEPLOYMENT_TARGET = 10.10;
				MARKETING_VERSION = 0.6.0;
>>>>>>> d7e65c4b
				PRODUCT_BUNDLE_IDENTIFIER = audio.existential.BlackHole;
				PRODUCT_NAME = "$(TARGET_NAME)";
				PROVISIONING_PROFILE_SPECIFIER = "";
				WRAPPER_EXTENSION = driver;
			};
			name = Debug;
		};
		3D89664C2849C318002AB3F0 /* Debug-Opt */ = {
			isa = XCBuildConfiguration;
			buildSettings = {
				ALWAYS_SEARCH_USER_PATHS = NO;
				CLANG_ENABLE_OBJC_WEAK = YES;
				CODE_SIGN_IDENTITY = "Apple Development";
				"CODE_SIGN_IDENTITY[sdk=macosx*]" = "-";
				CODE_SIGN_STYLE = Automatic;
				DEVELOPMENT_TEAM = 2YT5U89Y9L;
				GCC_PREPROCESSOR_DEFINITIONS = (
					"$(inherited)",
					"DEBUG=1",
				);
				INFOPLIST_FILE = BlackHole/BlackHole.plist;
				INSTALL_PATH = "$(LOCAL_LIBRARY_DIR)/Audio/Plug-Ins/HAL";
<<<<<<< HEAD
				MACOSX_DEPLOYMENT_TARGET = 10.13;
				MARKETING_VERSION = 0.5.1;
=======
				MACOSX_DEPLOYMENT_TARGET = 10.10;
				MARKETING_VERSION = 0.6.0;
>>>>>>> d7e65c4b
				PRODUCT_BUNDLE_IDENTIFIER = audio.existential.BlackHole;
				PRODUCT_NAME = "$(TARGET_NAME)";
				PROVISIONING_PROFILE_SPECIFIER = "";
				WRAPPER_EXTENSION = driver;
			};
			name = "Debug-Opt";
		};
/* End XCBuildConfiguration section */

/* Begin XCConfigurationList section */
		2D7477A01578162B00412279 /* Build configuration list for PBXProject "BlackHole" */ = {
			isa = XCConfigurationList;
			buildConfigurations = (
				2D7477A21578162B00412279 /* Release */,
				2D7477A31578162B00412279 /* Debug */,
				2D7477A41578164E00412279 /* Debug-Opt */,
			);
			defaultConfigurationIsVisible = 0;
			defaultConfigurationName = Release;
		};
		3D88D493285BBA5800629399 /* Build configuration list for PBXNativeTarget "BlackHoleTests" */ = {
			isa = XCConfigurationList;
			buildConfigurations = (
				3D88D490285BBA5800629399 /* Release */,
				3D88D491285BBA5800629399 /* Debug */,
				3D88D492285BBA5800629399 /* Debug-Opt */,
			);
			defaultConfigurationIsVisible = 0;
			defaultConfigurationName = Release;
		};
		3D8966492849C318002AB3F0 /* Build configuration list for PBXNativeTarget "BlackHole" */ = {
			isa = XCConfigurationList;
			buildConfigurations = (
				3D89664A2849C318002AB3F0 /* Release */,
				3D89664B2849C318002AB3F0 /* Debug */,
				3D89664C2849C318002AB3F0 /* Debug-Opt */,
			);
			defaultConfigurationIsVisible = 0;
			defaultConfigurationName = Release;
		};
/* End XCConfigurationList section */
	};
	rootObject = 2D74779D1578162B00412279 /* Project object */;
}<|MERGE_RESOLUTION|>--- conflicted
+++ resolved
@@ -533,13 +533,9 @@
 				);
 				INFOPLIST_FILE = BlackHole/BlackHole.plist;
 				INSTALL_PATH = "$(LOCAL_LIBRARY_DIR)/Audio/Plug-Ins/HAL";
-<<<<<<< HEAD
 				MACOSX_DEPLOYMENT_TARGET = 10.13;
 				MARKETING_VERSION = 0.5.1;
-=======
-				MACOSX_DEPLOYMENT_TARGET = 10.10;
-				MARKETING_VERSION = 0.6.0;
->>>>>>> d7e65c4b
+
 				PRODUCT_BUNDLE_IDENTIFIER = audio.existential.BlackHole;
 				PRODUCT_NAME = "$(TARGET_NAME)";
 				PROVISIONING_PROFILE_SPECIFIER = "";
@@ -562,13 +558,9 @@
 				);
 				INFOPLIST_FILE = BlackHole/BlackHole.plist;
 				INSTALL_PATH = "$(LOCAL_LIBRARY_DIR)/Audio/Plug-Ins/HAL";
-<<<<<<< HEAD
 				MACOSX_DEPLOYMENT_TARGET = 10.13;
 				MARKETING_VERSION = 0.5.1;
-=======
-				MACOSX_DEPLOYMENT_TARGET = 10.10;
-				MARKETING_VERSION = 0.6.0;
->>>>>>> d7e65c4b
+
 				PRODUCT_BUNDLE_IDENTIFIER = audio.existential.BlackHole;
 				PRODUCT_NAME = "$(TARGET_NAME)";
 				PROVISIONING_PROFILE_SPECIFIER = "";
@@ -591,13 +583,8 @@
 				);
 				INFOPLIST_FILE = BlackHole/BlackHole.plist;
 				INSTALL_PATH = "$(LOCAL_LIBRARY_DIR)/Audio/Plug-Ins/HAL";
-<<<<<<< HEAD
 				MACOSX_DEPLOYMENT_TARGET = 10.13;
 				MARKETING_VERSION = 0.5.1;
-=======
-				MACOSX_DEPLOYMENT_TARGET = 10.10;
-				MARKETING_VERSION = 0.6.0;
->>>>>>> d7e65c4b
 				PRODUCT_BUNDLE_IDENTIFIER = audio.existential.BlackHole;
 				PRODUCT_NAME = "$(TARGET_NAME)";
 				PROVISIONING_PROFILE_SPECIFIER = "";
