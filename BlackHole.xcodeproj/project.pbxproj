--- conflicted
+++ resolved
@@ -3,7 +3,7 @@
 	archiveVersion = 1;
 	classes = {
 	};
-	objectVersion = 54;
+	objectVersion = 46;
 	objects = {
 
 /* Begin PBXBuildFile section */
@@ -195,7 +195,7 @@
 		2D74779D1578162B00412279 /* Project object */ = {
 			isa = PBXProject;
 			attributes = {
-				LastUpgradeCheck = 1400;
+				LastUpgradeCheck = 1220;
 				TargetAttributes = {
 					3D88D48B285BBA5800629399 = {
 						CreatedOnToolsVersion = 13.4;
@@ -244,7 +244,6 @@
 /* Begin PBXShellScriptBuildPhase section */
 		3D8966442849C318002AB3F0 /* ShellScript */ = {
 			isa = PBXShellScriptBuildPhase;
-			alwaysOutOfDate = 1;
 			buildActionMask = 2147483647;
 			files = (
 			);
@@ -311,7 +310,6 @@
 				DEAD_CODE_STRIPPING = YES;
 				DEBUG_INFORMATION_FORMAT = "dwarf-with-dsym";
 				ENABLE_STRICT_OBJC_MSGSEND = YES;
-				ENABLE_TESTABILITY = YES;
 				GCC_NO_COMMON_BLOCKS = YES;
 				GCC_OPTIMIZATION_LEVEL = s;
 				GCC_WARN_64_TO_32_BIT_CONVERSION = YES;
@@ -331,7 +329,6 @@
 				GCC_WARN_UNUSED_LABEL = YES;
 				GCC_WARN_UNUSED_PARAMETER = YES;
 				GCC_WARN_UNUSED_VARIABLE = YES;
-				ONLY_ACTIVE_ARCH = NO;
 				SDKROOT = macosx;
 			};
 			name = Release;
@@ -458,12 +455,7 @@
 				CLANG_WARN_DOCUMENTATION_COMMENTS = YES;
 				CLANG_WARN_OBJC_ROOT_CLASS = YES_ERROR;
 				CLANG_WARN_UNGUARDED_AVAILABILITY = YES_AGGRESSIVE;
-<<<<<<< HEAD
-				CODE_SIGN_IDENTITY = "-";
-				CODE_SIGN_STYLE = Manual;
-=======
 				CODE_SIGN_STYLE = Automatic;
->>>>>>> 5b143698
 				COPY_PHASE_STRIP = NO;
 				DEVELOPMENT_TEAM = Q5C99V536K;
 				ENABLE_HARDENED_RUNTIME = YES;
@@ -471,11 +463,7 @@
 				GCC_C_LANGUAGE_STANDARD = gnu11;
 				GCC_WARN_ABOUT_RETURN_TYPE = YES_ERROR;
 				GCC_WARN_UNINITIALIZED_AUTOS = YES_AGGRESSIVE;
-<<<<<<< HEAD
-				MACOSX_DEPLOYMENT_TARGET = 12.0;
-=======
 				MACOSX_DEPLOYMENT_TARGET = 12.3;
->>>>>>> 5b143698
 				MTL_ENABLE_DEBUG_INFO = NO;
 				MTL_FAST_MATH = YES;
 				PRODUCT_NAME = "$(TARGET_NAME)";
@@ -496,12 +484,7 @@
 				CLANG_WARN_DOCUMENTATION_COMMENTS = YES;
 				CLANG_WARN_OBJC_ROOT_CLASS = YES_ERROR;
 				CLANG_WARN_UNGUARDED_AVAILABILITY = YES_AGGRESSIVE;
-<<<<<<< HEAD
-				CODE_SIGN_IDENTITY = "-";
-				CODE_SIGN_STYLE = Manual;
-=======
 				CODE_SIGN_STYLE = Automatic;
->>>>>>> 5b143698
 				COPY_PHASE_STRIP = NO;
 				DEBUG_INFORMATION_FORMAT = dwarf;
 				DEVELOPMENT_TEAM = Q5C99V536K;
@@ -514,11 +497,7 @@
 				);
 				GCC_WARN_ABOUT_RETURN_TYPE = YES_ERROR;
 				GCC_WARN_UNINITIALIZED_AUTOS = YES_AGGRESSIVE;
-<<<<<<< HEAD
-				MACOSX_DEPLOYMENT_TARGET = 12.0;
-=======
 				MACOSX_DEPLOYMENT_TARGET = 12.3;
->>>>>>> 5b143698
 				MTL_ENABLE_DEBUG_INFO = INCLUDE_SOURCE;
 				MTL_FAST_MATH = YES;
 				PRODUCT_NAME = "$(TARGET_NAME)";
@@ -539,12 +518,7 @@
 				CLANG_WARN_DOCUMENTATION_COMMENTS = YES;
 				CLANG_WARN_OBJC_ROOT_CLASS = YES_ERROR;
 				CLANG_WARN_UNGUARDED_AVAILABILITY = YES_AGGRESSIVE;
-<<<<<<< HEAD
-				CODE_SIGN_IDENTITY = "-";
-				CODE_SIGN_STYLE = Manual;
-=======
 				CODE_SIGN_STYLE = Automatic;
->>>>>>> 5b143698
 				COPY_PHASE_STRIP = NO;
 				DEBUG_INFORMATION_FORMAT = dwarf;
 				DEVELOPMENT_TEAM = Q5C99V536K;
@@ -557,11 +531,7 @@
 				);
 				GCC_WARN_ABOUT_RETURN_TYPE = YES_ERROR;
 				GCC_WARN_UNINITIALIZED_AUTOS = YES_AGGRESSIVE;
-<<<<<<< HEAD
-				MACOSX_DEPLOYMENT_TARGET = 12.0;
-=======
 				MACOSX_DEPLOYMENT_TARGET = 12.3;
->>>>>>> 5b143698
 				MTL_ENABLE_DEBUG_INFO = INCLUDE_SOURCE;
 				MTL_FAST_MATH = YES;
 				PRODUCT_NAME = "$(TARGET_NAME)";
@@ -580,7 +550,7 @@
 				);
 				INFOPLIST_FILE = BlackHole/BlackHole.plist;
 				INSTALL_PATH = "$(LOCAL_LIBRARY_DIR)/Audio/Plug-Ins/HAL";
-				MACOSX_DEPLOYMENT_TARGET = 12.0;
+				MACOSX_DEPLOYMENT_TARGET = 10.9;
 				PRODUCT_BUNDLE_IDENTIFIER = audio.existential.BlackHole;
 				PRODUCT_NAME = "$(TARGET_NAME)";
 				WRAPPER_EXTENSION = driver;
@@ -599,7 +569,7 @@
 				);
 				INFOPLIST_FILE = BlackHole/BlackHole.plist;
 				INSTALL_PATH = "$(LOCAL_LIBRARY_DIR)/Audio/Plug-Ins/HAL";
-				MACOSX_DEPLOYMENT_TARGET = 12.0;
+				MACOSX_DEPLOYMENT_TARGET = 10.9;
 				PRODUCT_BUNDLE_IDENTIFIER = audio.existential.BlackHole;
 				PRODUCT_NAME = "$(TARGET_NAME)";
 				WRAPPER_EXTENSION = driver;
@@ -618,7 +588,7 @@
 				);
 				INFOPLIST_FILE = BlackHole/BlackHole.plist;
 				INSTALL_PATH = "$(LOCAL_LIBRARY_DIR)/Audio/Plug-Ins/HAL";
-				MACOSX_DEPLOYMENT_TARGET = 12.0;
+				MACOSX_DEPLOYMENT_TARGET = 10.9;
 				PRODUCT_BUNDLE_IDENTIFIER = audio.existential.BlackHole;
 				PRODUCT_NAME = "$(TARGET_NAME)";
 				WRAPPER_EXTENSION = driver;
