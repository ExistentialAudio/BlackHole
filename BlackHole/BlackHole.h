//
//  BlackHole.h
//  BlackHole
//
//  Copyright (C) 2019 Existential Audio Inc.
//
//  

#ifndef BlackHole_h
#define BlackHole_h

#include <CoreAudio/AudioServerPlugIn.h>
#include <dispatch/dispatch.h>
#include <mach/mach_time.h>
#include <pthread.h>
#include <stdint.h>
#include <sys/syslog.h>
#include <Accelerate/Accelerate.h>

//==================================================================================================
#pragma mark -
#pragma mark Macros
//==================================================================================================

#if TARGET_RT_BIG_ENDIAN
#define    FourCCToCString(the4CC)    { ((char*)&the4CC)[0], ((char*)&the4CC)[1], ((char*)&the4CC)[2], ((char*)&the4CC)[3], 0 }
#else
#define    FourCCToCString(the4CC)    { ((char*)&the4CC)[3], ((char*)&the4CC)[2], ((char*)&the4CC)[1], ((char*)&the4CC)[0], 0 }
#endif

#if DEBUG

    #define    DebugMsg(inFormat, ...)    syslog(LOG_NOTICE, inFormat, ## __VA_ARGS__)

    #define    FailIf(inCondition, inHandler, inMessage)                           \
    if(inCondition)                                                                \
    {                                                                              \
        DebugMsg(inMessage);                                                       \
        goto inHandler;                                                            \
    }

    #define    FailWithAction(inCondition, inAction, inHandler, inMessage)         \
    if(inCondition)                                                                \
    {                                                                              \
        DebugMsg(inMessage);                                                       \
        { inAction; }                                                              \
        goto inHandler;                                                            \
        }

#else

    #define    DebugMsg(inFormat, ...)

    #define    FailIf(inCondition, inHandler, inMessage)                           \
    if(inCondition)                                                                \
    {                                                                              \
    goto inHandler;                                                                \
    }

    #define    FailWithAction(inCondition, inAction, inHandler, inMessage)         \
    if(inCondition)                                                                \
    {                                                                              \
    { inAction; }                                                                  \
    goto inHandler;                                                                \
    }

#endif


//==================================================================================================
#pragma mark -
#pragma mark BlackHole State
//==================================================================================================

//    The driver has the following
//    qualities:
//    - a box
//    - a device
//        - supports 44100, 48000, 88200, 96000, 176400, 192000, 352800, 384000, 705600, 768000, 8000, 16000 sample rates


//        - provides a rate scalar of 1.0 via hard coding
//    - a single output stream
//        - supports 16 channels of 32 bit float LPCM samples
//        - writes to ring buffer
//    - a single input stream
//        - supports 16 channels of 32 bit float LPCM samples
//        - reads from ring buffer
//    - controls
//        - master input volume
//        - master output volume
//        - master input mute
//        - master output mute


//    Declare the internal object ID numbers for all the objects this driver implements. Note that
//    because the driver has fixed set of objects that never grows or shrinks. If this were not the
//    case, the driver would need to have a means to dynamically allocate these IDs. It is important
//    to realize that a lot of the structure of this driver is vastly simpler when the IDs are all
//    known a priori. Comments in the code will try to identify some of these simplifications and
//    point out what a more complicated driver will need to do.
enum
{
    kObjectID_PlugIn                    = kAudioObjectPlugInObject,
    kObjectID_Box                       = 2,
    kObjectID_Device                    = 3,
    kObjectID_Stream_Input              = 4,
    kObjectID_Volume_Input_Master       = 5,
    kObjectID_Mute_Input_Master         = 6,
    kObjectID_Stream_Output             = 7,
    kObjectID_Volume_Output_Master      = 8,
    kObjectID_Mute_Output_Master        = 9,
    kObjectID_Device2                   = 10,
};

enum ObjectType
{
    kObjectType_Stream,
    kObjectType_Control
};

struct ObjectInfo {
    AudioObjectID id;
    enum ObjectType type;
    AudioObjectPropertyScope scope;
};

//    Declare the stuff that tracks the state of the plug-in, the device and its sub-objects.
//    Note that we use global variables here because this driver only ever has a single device. If
//    multiple devices were supported, this state would need to be encapsulated in one or more structs
//    so that each object's state can be tracked individually.
//    Note also that we share a single mutex across all objects to be thread safe for the same reason.

<<<<<<< HEAD
=======

#ifndef kDriver_Name
#define                             kDriver_Name                        "BlackHole"
#endif

#ifndef kPlugIn_BundleID
>>>>>>> 843ecfd8
#define                             kPlugIn_BundleID                    "audio.existential.BlackHole2ch"
#endif

#ifndef kPlugIn_Icon
#define                             kPlugIn_Icon                        "BlackHole.icns"
#endif

#ifndef kHas_Driver_Name_Format
#define                             kHas_Driver_Name_Format             true
#endif

#if kHas_Driver_Name_Format
#define                             kDriver_Name_Format                 "%ich"
#define                             kBox_UID                            kDriver_Name kDriver_Name_Format "_UID"
#define                             kDevice_UID                         kDriver_Name kDriver_Name_Format "_UID"
#define                             kDevice2_UID                        kDriver_Name kDriver_Name_Format "_2_UID"
#define                             kDevice_ModelUID                    kDriver_Name kDriver_Name_Format "_ModelUID"
#else
#define                             kBox_UID                            kDriver_Name "_UID"
#define                             kDevice_UID                         kDriver_Name "_UID"
#define                             kDevice2_UID                        kDriver_Name "_2_UID"
#define                             kDevice_ModelUID                    kDriver_Name "_ModelUID"
#endif

static pthread_mutex_t              gPlugIn_StateMutex                  = PTHREAD_MUTEX_INITIALIZER;
static UInt32                       gPlugIn_RefCount                    = 0;
static AudioServerPlugInHostRef     gPlugIn_Host                        = NULL;


static CFStringRef                  gBox_Name                           = NULL;
static Boolean                      gBox_Acquired                       = true;


static pthread_mutex_t              gDevice_IOMutex                     = PTHREAD_MUTEX_INITIALIZER;
static Float64                      gDevice_SampleRate                  = 44100.0;
static UInt64                       gDevice_IOIsRunning                 = 0;
static const UInt32                 kDevice_RingBufferSize              = 16384;
static Float64                      gDevice_HostTicksPerFrame           = 0.0;
static UInt64                       gDevice_NumberTimeStamps            = 0;
static Float64                      gDevice_AnchorSampleTime            = 0.0;
static UInt64                       gDevice_AnchorHostTime              = 0;

static bool                         gStream_Input_IsActive              = true;
static bool                         gStream_Output_IsActive             = true;

static const Float32                kVolume_MinDB                       = -64.0;
static const Float32                kVolume_MaxDB                       = 0.0;
static Float32                      gVolume_Master_Value                = 1.0;
static bool                         gMute_Master_Value                  = false;

<<<<<<< HEAD
static struct ObjectInfo            kDevice_ObjectList[]                = {
    { kObjectID_Stream_Input,           kObjectType_Stream,     kAudioObjectPropertyScopeInput  },
    { kObjectID_Volume_Input_Master,    kObjectType_Control,    kAudioObjectPropertyScopeInput  },
    { kObjectID_Mute_Input_Master,      kObjectType_Control,    kAudioObjectPropertyScopeInput  },
    { kObjectID_Stream_Output,          kObjectType_Stream,     kAudioObjectPropertyScopeOutput },
    { kObjectID_Volume_Output_Master,   kObjectType_Control,    kAudioObjectPropertyScopeOutput },
    { kObjectID_Mute_Output_Master,     kObjectType_Control,    kAudioObjectPropertyScopeOutput }
};

static const UInt32                 kDevice_ObjectListSize              = sizeof(kDevice_ObjectList) / sizeof(struct ObjectInfo);

static Float64                      kDevice_SampleRates[]               = {
                                                                              8000,
                                                                             16000,
                                                                             44100,
                                                                             48000,
                                                                             88200,
                                                                             96000,
                                                                            176400,
                                                                            192000,
                                                                            352800,
                                                                            384000,
                                                                            705600,
                                                                            768000
                                                                           };

static const UInt32                 kDevice_SampleRatesSize             = sizeof(kDevice_SampleRates) / sizeof(Float64);

#define                             kDevice_Name                        "BlackHole %ich"
=======
#ifndef kDevice_Name
#define                             kDevice_Name                        kDriver_Name " %ich"
#endif

#ifndef kDevice2_Name
#define                             kDevice2_Name                       kDriver_Name " %ich 2"
#endif



#ifndef kDevice_IsHidden
#define                             kDevice_IsHidden                    false
#endif

#ifndef kDevice2_IsHidden
#define                             kDevice2_IsHidden                   true
#endif



#ifndef kDevice_HasInput
#define                             kDevice_HasInput                    true
#endif

#ifndef kDevice_HasOutput
#define                             kDevice_HasOutput                   true
#endif

#ifndef kDevice2_HasInput
#define                             kDevice2_HasInput                   true
#endif

#ifndef kDevice2_HasOutput
#define                             kDevice2_HasOutput                  true
#endif



#ifndef kManufacturer_Name
>>>>>>> 843ecfd8
#define                             kManufacturer_Name                  "Existential Audio Inc."
#endif

#define                             kLatency_Frame_Size                 0

#ifndef kNumber_Of_Channels
#define                             kNumber_Of_Channels                 2
#endif

#define                             kBits_Per_Channel                   32
#define                             kBytes_Per_Channel                  (kBits_Per_Channel/ 8)
#define                             kBytes_Per_Frame                    (kNumber_Of_Channels * kBytes_Per_Channel)
#define                             kRing_Buffer_Frame_Size             ((65536 + kLatency_Frame_Size))
static Float32*                     gRingBuffer;


//==================================================================================================
#pragma mark -
#pragma mark AudioServerPlugInDriverInterface Implementation
//==================================================================================================

#pragma mark Prototypes

//    Entry points for the COM methods
void*                BlackHole_Create(CFAllocatorRef inAllocator, CFUUIDRef inRequestedTypeUUID);
static HRESULT        BlackHole_QueryInterface(void* inDriver, REFIID inUUID, LPVOID* outInterface);
static ULONG        BlackHole_AddRef(void* inDriver);
static ULONG        BlackHole_Release(void* inDriver);
static OSStatus        BlackHole_Initialize(AudioServerPlugInDriverRef inDriver, AudioServerPlugInHostRef inHost);
static OSStatus        BlackHole_CreateDevice(AudioServerPlugInDriverRef inDriver, CFDictionaryRef inDescription, const AudioServerPlugInClientInfo* inClientInfo, AudioObjectID* outDeviceObjectID);
static OSStatus        BlackHole_DestroyDevice(AudioServerPlugInDriverRef inDriver, AudioObjectID inDeviceObjectID);
static OSStatus        BlackHole_AddDeviceClient(AudioServerPlugInDriverRef inDriver, AudioObjectID inDeviceObjectID, const AudioServerPlugInClientInfo* inClientInfo);
static OSStatus        BlackHole_RemoveDeviceClient(AudioServerPlugInDriverRef inDriver, AudioObjectID inDeviceObjectID, const AudioServerPlugInClientInfo* inClientInfo);
static OSStatus        BlackHole_PerformDeviceConfigurationChange(AudioServerPlugInDriverRef inDriver, AudioObjectID inDeviceObjectID, UInt64 inChangeAction, void* inChangeInfo);
static OSStatus        BlackHole_AbortDeviceConfigurationChange(AudioServerPlugInDriverRef inDriver, AudioObjectID inDeviceObjectID, UInt64 inChangeAction, void* inChangeInfo);
static Boolean        BlackHole_HasProperty(AudioServerPlugInDriverRef inDriver, AudioObjectID inObjectID, pid_t inClientProcessID, const AudioObjectPropertyAddress* inAddress);
static OSStatus        BlackHole_IsPropertySettable(AudioServerPlugInDriverRef inDriver, AudioObjectID inObjectID, pid_t inClientProcessID, const AudioObjectPropertyAddress* inAddress, Boolean* outIsSettable);
static OSStatus        BlackHole_GetPropertyDataSize(AudioServerPlugInDriverRef inDriver, AudioObjectID inObjectID, pid_t inClientProcessID, const AudioObjectPropertyAddress* inAddress, UInt32 inQualifierDataSize, const void* inQualifierData, UInt32* outDataSize);
static OSStatus        BlackHole_GetPropertyData(AudioServerPlugInDriverRef inDriver, AudioObjectID inObjectID, pid_t inClientProcessID, const AudioObjectPropertyAddress* inAddress, UInt32 inQualifierDataSize, const void* inQualifierData, UInt32 inDataSize, UInt32* outDataSize, void* outData);
static OSStatus        BlackHole_SetPropertyData(AudioServerPlugInDriverRef inDriver, AudioObjectID inObjectID, pid_t inClientProcessID, const AudioObjectPropertyAddress* inAddress, UInt32 inQualifierDataSize, const void* inQualifierData, UInt32 inDataSize, const void* inData);
static OSStatus        BlackHole_StartIO(AudioServerPlugInDriverRef inDriver, AudioObjectID inDeviceObjectID, UInt32 inClientID);
static OSStatus        BlackHole_StopIO(AudioServerPlugInDriverRef inDriver, AudioObjectID inDeviceObjectID, UInt32 inClientID);
static OSStatus        BlackHole_GetZeroTimeStamp(AudioServerPlugInDriverRef inDriver, AudioObjectID inDeviceObjectID, UInt32 inClientID, Float64* outSampleTime, UInt64* outHostTime, UInt64* outSeed);
static OSStatus        BlackHole_WillDoIOOperation(AudioServerPlugInDriverRef inDriver, AudioObjectID inDeviceObjectID, UInt32 inClientID, UInt32 inOperationID, Boolean* outWillDo, Boolean* outWillDoInPlace);
static OSStatus        BlackHole_BeginIOOperation(AudioServerPlugInDriverRef inDriver, AudioObjectID inDeviceObjectID, UInt32 inClientID, UInt32 inOperationID, UInt32 inIOBufferFrameSize, const AudioServerPlugInIOCycleInfo* inIOCycleInfo);
static OSStatus        BlackHole_DoIOOperation(AudioServerPlugInDriverRef inDriver, AudioObjectID inDeviceObjectID, AudioObjectID inStreamObjectID, UInt32 inClientID, UInt32 inOperationID, UInt32 inIOBufferFrameSize, const AudioServerPlugInIOCycleInfo* inIOCycleInfo, void* ioMainBuffer, void* ioSecondaryBuffer);
static OSStatus        BlackHole_EndIOOperation(AudioServerPlugInDriverRef inDriver, AudioObjectID inDeviceObjectID, UInt32 inClientID, UInt32 inOperationID, UInt32 inIOBufferFrameSize, const AudioServerPlugInIOCycleInfo* inIOCycleInfo);

//    Implementation
static Boolean        BlackHole_HasPlugInProperty(AudioServerPlugInDriverRef inDriver, AudioObjectID inObjectID, pid_t inClientProcessID, const AudioObjectPropertyAddress* inAddress);
static OSStatus        BlackHole_IsPlugInPropertySettable(AudioServerPlugInDriverRef inDriver, AudioObjectID inObjectID, pid_t inClientProcessID, const AudioObjectPropertyAddress* inAddress, Boolean* outIsSettable);
static OSStatus        BlackHole_GetPlugInPropertyDataSize(AudioServerPlugInDriverRef inDriver, AudioObjectID inObjectID, pid_t inClientProcessID, const AudioObjectPropertyAddress* inAddress, UInt32 inQualifierDataSize, const void* inQualifierData, UInt32* outDataSize);
static OSStatus        BlackHole_GetPlugInPropertyData(AudioServerPlugInDriverRef inDriver, AudioObjectID inObjectID, pid_t inClientProcessID, const AudioObjectPropertyAddress* inAddress, UInt32 inQualifierDataSize, const void* inQualifierData, UInt32 inDataSize, UInt32* outDataSize, void* outData);
static OSStatus        BlackHole_SetPlugInPropertyData(AudioServerPlugInDriverRef inDriver, AudioObjectID inObjectID, pid_t inClientProcessID, const AudioObjectPropertyAddress* inAddress, UInt32 inQualifierDataSize, const void* inQualifierData, UInt32 inDataSize, const void* inData, UInt32* outNumberPropertiesChanged, AudioObjectPropertyAddress outChangedAddresses[2]);

static Boolean        BlackHole_HasBoxProperty(AudioServerPlugInDriverRef inDriver, AudioObjectID inObjectID, pid_t inClientProcessID, const AudioObjectPropertyAddress* inAddress);
static OSStatus        BlackHole_IsBoxPropertySettable(AudioServerPlugInDriverRef inDriver, AudioObjectID inObjectID, pid_t inClientProcessID, const AudioObjectPropertyAddress* inAddress, Boolean* outIsSettable);
static OSStatus        BlackHole_GetBoxPropertyDataSize(AudioServerPlugInDriverRef inDriver, AudioObjectID inObjectID, pid_t inClientProcessID, const AudioObjectPropertyAddress* inAddress, UInt32 inQualifierDataSize, const void* inQualifierData, UInt32* outDataSize);
static OSStatus        BlackHole_GetBoxPropertyData(AudioServerPlugInDriverRef inDriver, AudioObjectID inObjectID, pid_t inClientProcessID, const AudioObjectPropertyAddress* inAddress, UInt32 inQualifierDataSize, const void* inQualifierData, UInt32 inDataSize, UInt32* outDataSize, void* outData);
static OSStatus        BlackHole_SetBoxPropertyData(AudioServerPlugInDriverRef inDriver, AudioObjectID inObjectID, pid_t inClientProcessID, const AudioObjectPropertyAddress* inAddress, UInt32 inQualifierDataSize, const void* inQualifierData, UInt32 inDataSize, const void* inData, UInt32* outNumberPropertiesChanged, AudioObjectPropertyAddress outChangedAddresses[2]);

static Boolean        BlackHole_HasDeviceProperty(AudioServerPlugInDriverRef inDriver, AudioObjectID inObjectID, pid_t inClientProcessID, const AudioObjectPropertyAddress* inAddress);
static OSStatus        BlackHole_IsDevicePropertySettable(AudioServerPlugInDriverRef inDriver, AudioObjectID inObjectID, pid_t inClientProcessID, const AudioObjectPropertyAddress* inAddress, Boolean* outIsSettable);
static OSStatus        BlackHole_GetDevicePropertyDataSize(AudioServerPlugInDriverRef inDriver, AudioObjectID inObjectID, pid_t inClientProcessID, const AudioObjectPropertyAddress* inAddress, UInt32 inQualifierDataSize, const void* inQualifierData, UInt32* outDataSize);
static OSStatus        BlackHole_GetDevicePropertyData(AudioServerPlugInDriverRef inDriver, AudioObjectID inObjectID, pid_t inClientProcessID, const AudioObjectPropertyAddress* inAddress, UInt32 inQualifierDataSize, const void* inQualifierData, UInt32 inDataSize, UInt32* outDataSize, void* outData);
static OSStatus        BlackHole_SetDevicePropertyData(AudioServerPlugInDriverRef inDriver, AudioObjectID inObjectID, pid_t inClientProcessID, const AudioObjectPropertyAddress* inAddress, UInt32 inQualifierDataSize, const void* inQualifierData, UInt32 inDataSize, const void* inData, UInt32* outNumberPropertiesChanged, AudioObjectPropertyAddress outChangedAddresses[2]);

static Boolean        BlackHole_HasStreamProperty(AudioServerPlugInDriverRef inDriver, AudioObjectID inObjectID, pid_t inClientProcessID, const AudioObjectPropertyAddress* inAddress);
static OSStatus        BlackHole_IsStreamPropertySettable(AudioServerPlugInDriverRef inDriver, AudioObjectID inObjectID, pid_t inClientProcessID, const AudioObjectPropertyAddress* inAddress, Boolean* outIsSettable);
static OSStatus        BlackHole_GetStreamPropertyDataSize(AudioServerPlugInDriverRef inDriver, AudioObjectID inObjectID, pid_t inClientProcessID, const AudioObjectPropertyAddress* inAddress, UInt32 inQualifierDataSize, const void* inQualifierData, UInt32* outDataSize);
static OSStatus        BlackHole_GetStreamPropertyData(AudioServerPlugInDriverRef inDriver, AudioObjectID inObjectID, pid_t inClientProcessID, const AudioObjectPropertyAddress* inAddress, UInt32 inQualifierDataSize, const void* inQualifierData, UInt32 inDataSize, UInt32* outDataSize, void* outData);
static OSStatus        BlackHole_SetStreamPropertyData(AudioServerPlugInDriverRef inDriver, AudioObjectID inObjectID, pid_t inClientProcessID, const AudioObjectPropertyAddress* inAddress, UInt32 inQualifierDataSize, const void* inQualifierData, UInt32 inDataSize, const void* inData, UInt32* outNumberPropertiesChanged, AudioObjectPropertyAddress outChangedAddresses[2]);

static Boolean        BlackHole_HasControlProperty(AudioServerPlugInDriverRef inDriver, AudioObjectID inObjectID, pid_t inClientProcessID, const AudioObjectPropertyAddress* inAddress);
static OSStatus        BlackHole_IsControlPropertySettable(AudioServerPlugInDriverRef inDriver, AudioObjectID inObjectID, pid_t inClientProcessID, const AudioObjectPropertyAddress* inAddress, Boolean* outIsSettable);
static OSStatus        BlackHole_GetControlPropertyDataSize(AudioServerPlugInDriverRef inDriver, AudioObjectID inObjectID, pid_t inClientProcessID, const AudioObjectPropertyAddress* inAddress, UInt32 inQualifierDataSize, const void* inQualifierData, UInt32* outDataSize);
static OSStatus        BlackHole_GetControlPropertyData(AudioServerPlugInDriverRef inDriver, AudioObjectID inObjectID, pid_t inClientProcessID, const AudioObjectPropertyAddress* inAddress, UInt32 inQualifierDataSize, const void* inQualifierData, UInt32 inDataSize, UInt32* outDataSize, void* outData);
static OSStatus        BlackHole_SetControlPropertyData(AudioServerPlugInDriverRef inDriver, AudioObjectID inObjectID, pid_t inClientProcessID, const AudioObjectPropertyAddress* inAddress, UInt32 inQualifierDataSize, const void* inQualifierData, UInt32 inDataSize, const void* inData, UInt32* outNumberPropertiesChanged, AudioObjectPropertyAddress outChangedAddresses[2]);

#pragma mark The Interface

static AudioServerPlugInDriverInterface    gAudioServerPlugInDriverInterface =
{
    NULL,
    BlackHole_QueryInterface,
    BlackHole_AddRef,
    BlackHole_Release,
    BlackHole_Initialize,
    BlackHole_CreateDevice,
    BlackHole_DestroyDevice,
    BlackHole_AddDeviceClient,
    BlackHole_RemoveDeviceClient,
    BlackHole_PerformDeviceConfigurationChange,
    BlackHole_AbortDeviceConfigurationChange,
    BlackHole_HasProperty,
    BlackHole_IsPropertySettable,
    BlackHole_GetPropertyDataSize,
    BlackHole_GetPropertyData,
    BlackHole_SetPropertyData,
    BlackHole_StartIO,
    BlackHole_StopIO,
    BlackHole_GetZeroTimeStamp,
    BlackHole_WillDoIOOperation,
    BlackHole_BeginIOOperation,
    BlackHole_DoIOOperation,
    BlackHole_EndIOOperation
};
static AudioServerPlugInDriverInterface*    gAudioServerPlugInDriverInterfacePtr    = &gAudioServerPlugInDriverInterface;
static AudioServerPlugInDriverRef            gAudioServerPlugInDriverRef                = &gAudioServerPlugInDriverInterfacePtr;

#endif /* BlackHole_h */<|MERGE_RESOLUTION|>--- conflicted
+++ resolved
@@ -131,15 +131,12 @@
 //    so that each object's state can be tracked individually.
 //    Note also that we share a single mutex across all objects to be thread safe for the same reason.
 
-<<<<<<< HEAD
-=======
 
 #ifndef kDriver_Name
 #define                             kDriver_Name                        "BlackHole"
 #endif
 
 #ifndef kPlugIn_BundleID
->>>>>>> 843ecfd8
 #define                             kPlugIn_BundleID                    "audio.existential.BlackHole2ch"
 #endif
 
@@ -190,7 +187,6 @@
 static Float32                      gVolume_Master_Value                = 1.0;
 static bool                         gMute_Master_Value                  = false;
 
-<<<<<<< HEAD
 static struct ObjectInfo            kDevice_ObjectList[]                = {
     { kObjectID_Stream_Input,           kObjectType_Stream,     kAudioObjectPropertyScopeInput  },
     { kObjectID_Volume_Input_Master,    kObjectType_Control,    kAudioObjectPropertyScopeInput  },
@@ -219,8 +215,6 @@
 
 static const UInt32                 kDevice_SampleRatesSize             = sizeof(kDevice_SampleRates) / sizeof(Float64);
 
-#define                             kDevice_Name                        "BlackHole %ich"
-=======
 #ifndef kDevice_Name
 #define                             kDevice_Name                        kDriver_Name " %ich"
 #endif
@@ -260,7 +254,6 @@
 
 
 #ifndef kManufacturer_Name
->>>>>>> 843ecfd8
 #define                             kManufacturer_Name                  "Existential Audio Inc."
 #endif
 
