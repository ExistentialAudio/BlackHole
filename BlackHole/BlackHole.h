//
//  BlackHole.h
//  BlackHole
//
//  Copyright (C) 2019 Existential Audio Inc.
//
//  

#ifndef BlackHole_h
#define BlackHole_h

#include <CoreAudio/AudioServerPlugIn.h>
#include <dispatch/dispatch.h>
#include <mach/mach_time.h>
#include <pthread.h>
#include <stdint.h>
#include <sys/syslog.h>
#include <Accelerate/Accelerate.h>

//==================================================================================================
#pragma mark -
#pragma mark Macros
//==================================================================================================

#if TARGET_RT_BIG_ENDIAN
#define    FourCCToCString(the4CC)    { ((char*)&the4CC)[0], ((char*)&the4CC)[1], ((char*)&the4CC)[2], ((char*)&the4CC)[3], 0 }
#else
#define    FourCCToCString(the4CC)    { ((char*)&the4CC)[3], ((char*)&the4CC)[2], ((char*)&the4CC)[1], ((char*)&the4CC)[0], 0 }
#endif

#if DEBUG

    #define    DebugMsg(inFormat, ...)    syslog(LOG_NOTICE, inFormat, ## __VA_ARGS__)

    #define    FailIf(inCondition, inHandler, inMessage)                                    \
    if(inCondition)                                                                \
    {                                                                            \
        DebugMsg(inMessage);                                                    \
        goto inHandler;                                                            \
    }

    #define    FailWithAction(inCondition, inAction, inHandler, inMessage)                    \
    if(inCondition)                                                                \
    {                                                                            \
        DebugMsg(inMessage);                                                    \
        { inAction; }                                                            \
        goto inHandler;                                                            \
        }

#else

    #define    DebugMsg(inFormat, ...)

    #define    FailIf(inCondition, inHandler, inMessage)                                    \
    if(inCondition)                                                                \
    {                                                                            \
    goto inHandler;                                                            \
    }

    #define    FailWithAction(inCondition, inAction, inHandler, inMessage)                    \
    if(inCondition)                                                                \
    {                                                                            \
    { inAction; }                                                            \
    goto inHandler;                                                            \
    }

#endif


//==================================================================================================
#pragma mark -
#pragma mark BlackHole State
//==================================================================================================

//    The driver has the following
//    qualities:
//    - a box
//    - a device
//        - supports 44100, 48000, 88200, 96000, 176400, 192000, 352800, 384000, 705600, 768000, 8000, 16000 sample rates


//        - provides a rate scalar of 1.0 via hard coding
//    - a single output stream
//        - supports 16 channels of 32 bit float LPCM samples
//        - writes to ring buffer
//    - a single input stream
//        - supports 16 channels of 32 bit float LPCM samples
//        - reads from ring buffer
//    - controls
//        - master input volume
//        - master output volume
//        - master input mute
//        - master output mute


//    Declare the internal object ID numbers for all the objects this driver implements. Note that
//    because the driver has fixed set of objects that never grows or shrinks. If this were not the
//    case, the driver would need to have a means to dynamically allocate these IDs. It is important
//    to realize that a lot of the structure of this driver is vastly simpler when the IDs are all
//    known a priori. Comments in the code will try to identify some of these simplifications and
//    point out what a more complicated driver will need to do.
enum
{
    kObjectID_PlugIn                    = kAudioObjectPlugInObject,
    kObjectID_Box                       = 2,
    kObjectID_Device                    = 3,
    kObjectID_Stream_Input              = 4,
    kObjectID_Volume_Input_Master       = 5,
    kObjectID_Mute_Input_Master         = 6,
    kObjectID_Stream_Output             = 7,
    kObjectID_Volume_Output_Master      = 8,
    kObjectID_Mute_Output_Master        = 9,
};

enum ObjectType
{
    kObjectType_Stream,
    kObjectType_Control
};

struct ObjectInfo {
    AudioObjectID id;
    enum ObjectType type;
    AudioObjectPropertyScope scope;
};

//    Declare the stuff that tracks the state of the plug-in, the device and its sub-objects.
//    Note that we use global variables here because this driver only ever has a single device. If
//    multiple devices were supported, this state would need to be encapsulated in one or more structs
//    so that each object's state can be tracked individually.
//    Note also that we share a single mutex across all objects to be thread safe for the same reason.

#define                             kPlugIn_BundleID                    "audio.existential.BlackHole2ch"
static pthread_mutex_t              gPlugIn_StateMutex                  = PTHREAD_MUTEX_INITIALIZER;
static UInt32                       gPlugIn_RefCount                    = 0;
static AudioServerPlugInHostRef     gPlugIn_Host                        = NULL;

#define                             kBox_UID                            "BlackHole%ich_UID"
static CFStringRef                  gBox_Name                           = NULL;
static Boolean                      gBox_Acquired                       = true;

#define                             kDevice_UID                         "BlackHole%ich_UID"
#define                             kDevice_ModelUID                    "BlackHole%ich_ModelUID"
static pthread_mutex_t              gDevice_IOMutex                     = PTHREAD_MUTEX_INITIALIZER;
static Float64                      gDevice_SampleRate                  = 44100.0;
static UInt64                       gDevice_IOIsRunning                 = 0;
static const UInt32                 kDevice_RingBufferSize              = 16384;
static Float64                      gDevice_HostTicksPerFrame           = 0.0;
static UInt64                       gDevice_NumberTimeStamps            = 0;
static Float64                      gDevice_AnchorSampleTime            = 0.0;
static UInt64                       gDevice_AnchorHostTime              = 0;

static bool                         gStream_Input_IsActive              = true;
static bool                         gStream_Output_IsActive             = true;

static const Float32                kVolume_MinDB                       = -64.0;
static const Float32                kVolume_MaxDB                       = 0.0;
static Float32                      gVolume_Master_Value                = 1.0;
static bool                         gMute_Master_Value                  = false;

<<<<<<< HEAD
static struct ObjectInfo            kDevice_ObjectList[]                = {
    { kObjectID_Stream_Input,           kObjectType_Stream,     kAudioObjectPropertyScopeInput  },
    { kObjectID_Volume_Input_Master,    kObjectType_Control,    kAudioObjectPropertyScopeInput  },
    { kObjectID_Mute_Input_Master,      kObjectType_Control,    kAudioObjectPropertyScopeInput  },
    { kObjectID_Stream_Output,          kObjectType_Stream,     kAudioObjectPropertyScopeOutput },
    { kObjectID_Volume_Output_Master,   kObjectType_Control,    kAudioObjectPropertyScopeOutput },
    { kObjectID_Mute_Output_Master,     kObjectType_Control,    kAudioObjectPropertyScopeOutput }
};

static const UInt32                 kDevice_ObjectListSize              = sizeof(kDevice_ObjectList) / sizeof(struct ObjectInfo);
=======
static Float64                      kDevice_SampleRates[]               = {
                                                                              8000,
                                                                             16000,
                                                                             44100,
                                                                             48000,
                                                                             88200,
                                                                             96000,
                                                                            176400,
                                                                            192000,
                                                                            352800,
                                                                            384000,
                                                                            705600,
                                                                            768000
                                                                           };

static const UInt32                 kDevice_SampleRatesSize             = sizeof(kDevice_SampleRates) / sizeof(Float64);
>>>>>>> 9d688ae0

#define                             kDevice_Name                        "BlackHole %ich"
#define                             kManufacturer_Name                  "Existential Audio Inc."

#define                             kLatency_Frame_Size                 0
#define                             kNumber_Of_Channels                 2
#define                             kBits_Per_Channel                   32
#define                             kBytes_Per_Channel                  (kBits_Per_Channel/ 8)
#define                             kBytes_Per_Frame                    (kNumber_Of_Channels * kBytes_Per_Channel)
#define                             kRing_Buffer_Frame_Size             ((65536 + kLatency_Frame_Size))
static Float32*                     gRingBuffer;


//==================================================================================================
#pragma mark -
#pragma mark AudioServerPlugInDriverInterface Implementation
//==================================================================================================

#pragma mark Prototypes

//    Entry points for the COM methods
void*                BlackHole_Create(CFAllocatorRef inAllocator, CFUUIDRef inRequestedTypeUUID);
static HRESULT        BlackHole_QueryInterface(void* inDriver, REFIID inUUID, LPVOID* outInterface);
static ULONG        BlackHole_AddRef(void* inDriver);
static ULONG        BlackHole_Release(void* inDriver);
static OSStatus        BlackHole_Initialize(AudioServerPlugInDriverRef inDriver, AudioServerPlugInHostRef inHost);
static OSStatus        BlackHole_CreateDevice(AudioServerPlugInDriverRef inDriver, CFDictionaryRef inDescription, const AudioServerPlugInClientInfo* inClientInfo, AudioObjectID* outDeviceObjectID);
static OSStatus        BlackHole_DestroyDevice(AudioServerPlugInDriverRef inDriver, AudioObjectID inDeviceObjectID);
static OSStatus        BlackHole_AddDeviceClient(AudioServerPlugInDriverRef inDriver, AudioObjectID inDeviceObjectID, const AudioServerPlugInClientInfo* inClientInfo);
static OSStatus        BlackHole_RemoveDeviceClient(AudioServerPlugInDriverRef inDriver, AudioObjectID inDeviceObjectID, const AudioServerPlugInClientInfo* inClientInfo);
static OSStatus        BlackHole_PerformDeviceConfigurationChange(AudioServerPlugInDriverRef inDriver, AudioObjectID inDeviceObjectID, UInt64 inChangeAction, void* inChangeInfo);
static OSStatus        BlackHole_AbortDeviceConfigurationChange(AudioServerPlugInDriverRef inDriver, AudioObjectID inDeviceObjectID, UInt64 inChangeAction, void* inChangeInfo);
static Boolean        BlackHole_HasProperty(AudioServerPlugInDriverRef inDriver, AudioObjectID inObjectID, pid_t inClientProcessID, const AudioObjectPropertyAddress* inAddress);
static OSStatus        BlackHole_IsPropertySettable(AudioServerPlugInDriverRef inDriver, AudioObjectID inObjectID, pid_t inClientProcessID, const AudioObjectPropertyAddress* inAddress, Boolean* outIsSettable);
static OSStatus        BlackHole_GetPropertyDataSize(AudioServerPlugInDriverRef inDriver, AudioObjectID inObjectID, pid_t inClientProcessID, const AudioObjectPropertyAddress* inAddress, UInt32 inQualifierDataSize, const void* inQualifierData, UInt32* outDataSize);
static OSStatus        BlackHole_GetPropertyData(AudioServerPlugInDriverRef inDriver, AudioObjectID inObjectID, pid_t inClientProcessID, const AudioObjectPropertyAddress* inAddress, UInt32 inQualifierDataSize, const void* inQualifierData, UInt32 inDataSize, UInt32* outDataSize, void* outData);
static OSStatus        BlackHole_SetPropertyData(AudioServerPlugInDriverRef inDriver, AudioObjectID inObjectID, pid_t inClientProcessID, const AudioObjectPropertyAddress* inAddress, UInt32 inQualifierDataSize, const void* inQualifierData, UInt32 inDataSize, const void* inData);
static OSStatus        BlackHole_StartIO(AudioServerPlugInDriverRef inDriver, AudioObjectID inDeviceObjectID, UInt32 inClientID);
static OSStatus        BlackHole_StopIO(AudioServerPlugInDriverRef inDriver, AudioObjectID inDeviceObjectID, UInt32 inClientID);
static OSStatus        BlackHole_GetZeroTimeStamp(AudioServerPlugInDriverRef inDriver, AudioObjectID inDeviceObjectID, UInt32 inClientID, Float64* outSampleTime, UInt64* outHostTime, UInt64* outSeed);
static OSStatus        BlackHole_WillDoIOOperation(AudioServerPlugInDriverRef inDriver, AudioObjectID inDeviceObjectID, UInt32 inClientID, UInt32 inOperationID, Boolean* outWillDo, Boolean* outWillDoInPlace);
static OSStatus        BlackHole_BeginIOOperation(AudioServerPlugInDriverRef inDriver, AudioObjectID inDeviceObjectID, UInt32 inClientID, UInt32 inOperationID, UInt32 inIOBufferFrameSize, const AudioServerPlugInIOCycleInfo* inIOCycleInfo);
static OSStatus        BlackHole_DoIOOperation(AudioServerPlugInDriverRef inDriver, AudioObjectID inDeviceObjectID, AudioObjectID inStreamObjectID, UInt32 inClientID, UInt32 inOperationID, UInt32 inIOBufferFrameSize, const AudioServerPlugInIOCycleInfo* inIOCycleInfo, void* ioMainBuffer, void* ioSecondaryBuffer);
static OSStatus        BlackHole_EndIOOperation(AudioServerPlugInDriverRef inDriver, AudioObjectID inDeviceObjectID, UInt32 inClientID, UInt32 inOperationID, UInt32 inIOBufferFrameSize, const AudioServerPlugInIOCycleInfo* inIOCycleInfo);

//    Implementation
static Boolean        BlackHole_HasPlugInProperty(AudioServerPlugInDriverRef inDriver, AudioObjectID inObjectID, pid_t inClientProcessID, const AudioObjectPropertyAddress* inAddress);
static OSStatus        BlackHole_IsPlugInPropertySettable(AudioServerPlugInDriverRef inDriver, AudioObjectID inObjectID, pid_t inClientProcessID, const AudioObjectPropertyAddress* inAddress, Boolean* outIsSettable);
static OSStatus        BlackHole_GetPlugInPropertyDataSize(AudioServerPlugInDriverRef inDriver, AudioObjectID inObjectID, pid_t inClientProcessID, const AudioObjectPropertyAddress* inAddress, UInt32 inQualifierDataSize, const void* inQualifierData, UInt32* outDataSize);
static OSStatus        BlackHole_GetPlugInPropertyData(AudioServerPlugInDriverRef inDriver, AudioObjectID inObjectID, pid_t inClientProcessID, const AudioObjectPropertyAddress* inAddress, UInt32 inQualifierDataSize, const void* inQualifierData, UInt32 inDataSize, UInt32* outDataSize, void* outData);
static OSStatus        BlackHole_SetPlugInPropertyData(AudioServerPlugInDriverRef inDriver, AudioObjectID inObjectID, pid_t inClientProcessID, const AudioObjectPropertyAddress* inAddress, UInt32 inQualifierDataSize, const void* inQualifierData, UInt32 inDataSize, const void* inData, UInt32* outNumberPropertiesChanged, AudioObjectPropertyAddress outChangedAddresses[2]);

static Boolean        BlackHole_HasBoxProperty(AudioServerPlugInDriverRef inDriver, AudioObjectID inObjectID, pid_t inClientProcessID, const AudioObjectPropertyAddress* inAddress);
static OSStatus        BlackHole_IsBoxPropertySettable(AudioServerPlugInDriverRef inDriver, AudioObjectID inObjectID, pid_t inClientProcessID, const AudioObjectPropertyAddress* inAddress, Boolean* outIsSettable);
static OSStatus        BlackHole_GetBoxPropertyDataSize(AudioServerPlugInDriverRef inDriver, AudioObjectID inObjectID, pid_t inClientProcessID, const AudioObjectPropertyAddress* inAddress, UInt32 inQualifierDataSize, const void* inQualifierData, UInt32* outDataSize);
static OSStatus        BlackHole_GetBoxPropertyData(AudioServerPlugInDriverRef inDriver, AudioObjectID inObjectID, pid_t inClientProcessID, const AudioObjectPropertyAddress* inAddress, UInt32 inQualifierDataSize, const void* inQualifierData, UInt32 inDataSize, UInt32* outDataSize, void* outData);
static OSStatus        BlackHole_SetBoxPropertyData(AudioServerPlugInDriverRef inDriver, AudioObjectID inObjectID, pid_t inClientProcessID, const AudioObjectPropertyAddress* inAddress, UInt32 inQualifierDataSize, const void* inQualifierData, UInt32 inDataSize, const void* inData, UInt32* outNumberPropertiesChanged, AudioObjectPropertyAddress outChangedAddresses[2]);

static Boolean        BlackHole_HasDeviceProperty(AudioServerPlugInDriverRef inDriver, AudioObjectID inObjectID, pid_t inClientProcessID, const AudioObjectPropertyAddress* inAddress);
static OSStatus        BlackHole_IsDevicePropertySettable(AudioServerPlugInDriverRef inDriver, AudioObjectID inObjectID, pid_t inClientProcessID, const AudioObjectPropertyAddress* inAddress, Boolean* outIsSettable);
static OSStatus        BlackHole_GetDevicePropertyDataSize(AudioServerPlugInDriverRef inDriver, AudioObjectID inObjectID, pid_t inClientProcessID, const AudioObjectPropertyAddress* inAddress, UInt32 inQualifierDataSize, const void* inQualifierData, UInt32* outDataSize);
static OSStatus        BlackHole_GetDevicePropertyData(AudioServerPlugInDriverRef inDriver, AudioObjectID inObjectID, pid_t inClientProcessID, const AudioObjectPropertyAddress* inAddress, UInt32 inQualifierDataSize, const void* inQualifierData, UInt32 inDataSize, UInt32* outDataSize, void* outData);
static OSStatus        BlackHole_SetDevicePropertyData(AudioServerPlugInDriverRef inDriver, AudioObjectID inObjectID, pid_t inClientProcessID, const AudioObjectPropertyAddress* inAddress, UInt32 inQualifierDataSize, const void* inQualifierData, UInt32 inDataSize, const void* inData, UInt32* outNumberPropertiesChanged, AudioObjectPropertyAddress outChangedAddresses[2]);

static Boolean        BlackHole_HasStreamProperty(AudioServerPlugInDriverRef inDriver, AudioObjectID inObjectID, pid_t inClientProcessID, const AudioObjectPropertyAddress* inAddress);
static OSStatus        BlackHole_IsStreamPropertySettable(AudioServerPlugInDriverRef inDriver, AudioObjectID inObjectID, pid_t inClientProcessID, const AudioObjectPropertyAddress* inAddress, Boolean* outIsSettable);
static OSStatus        BlackHole_GetStreamPropertyDataSize(AudioServerPlugInDriverRef inDriver, AudioObjectID inObjectID, pid_t inClientProcessID, const AudioObjectPropertyAddress* inAddress, UInt32 inQualifierDataSize, const void* inQualifierData, UInt32* outDataSize);
static OSStatus        BlackHole_GetStreamPropertyData(AudioServerPlugInDriverRef inDriver, AudioObjectID inObjectID, pid_t inClientProcessID, const AudioObjectPropertyAddress* inAddress, UInt32 inQualifierDataSize, const void* inQualifierData, UInt32 inDataSize, UInt32* outDataSize, void* outData);
static OSStatus        BlackHole_SetStreamPropertyData(AudioServerPlugInDriverRef inDriver, AudioObjectID inObjectID, pid_t inClientProcessID, const AudioObjectPropertyAddress* inAddress, UInt32 inQualifierDataSize, const void* inQualifierData, UInt32 inDataSize, const void* inData, UInt32* outNumberPropertiesChanged, AudioObjectPropertyAddress outChangedAddresses[2]);

static Boolean        BlackHole_HasControlProperty(AudioServerPlugInDriverRef inDriver, AudioObjectID inObjectID, pid_t inClientProcessID, const AudioObjectPropertyAddress* inAddress);
static OSStatus        BlackHole_IsControlPropertySettable(AudioServerPlugInDriverRef inDriver, AudioObjectID inObjectID, pid_t inClientProcessID, const AudioObjectPropertyAddress* inAddress, Boolean* outIsSettable);
static OSStatus        BlackHole_GetControlPropertyDataSize(AudioServerPlugInDriverRef inDriver, AudioObjectID inObjectID, pid_t inClientProcessID, const AudioObjectPropertyAddress* inAddress, UInt32 inQualifierDataSize, const void* inQualifierData, UInt32* outDataSize);
static OSStatus        BlackHole_GetControlPropertyData(AudioServerPlugInDriverRef inDriver, AudioObjectID inObjectID, pid_t inClientProcessID, const AudioObjectPropertyAddress* inAddress, UInt32 inQualifierDataSize, const void* inQualifierData, UInt32 inDataSize, UInt32* outDataSize, void* outData);
static OSStatus        BlackHole_SetControlPropertyData(AudioServerPlugInDriverRef inDriver, AudioObjectID inObjectID, pid_t inClientProcessID, const AudioObjectPropertyAddress* inAddress, UInt32 inQualifierDataSize, const void* inQualifierData, UInt32 inDataSize, const void* inData, UInt32* outNumberPropertiesChanged, AudioObjectPropertyAddress outChangedAddresses[2]);

#pragma mark The Interface

static AudioServerPlugInDriverInterface    gAudioServerPlugInDriverInterface =
{
    NULL,
    BlackHole_QueryInterface,
    BlackHole_AddRef,
    BlackHole_Release,
    BlackHole_Initialize,
    BlackHole_CreateDevice,
    BlackHole_DestroyDevice,
    BlackHole_AddDeviceClient,
    BlackHole_RemoveDeviceClient,
    BlackHole_PerformDeviceConfigurationChange,
    BlackHole_AbortDeviceConfigurationChange,
    BlackHole_HasProperty,
    BlackHole_IsPropertySettable,
    BlackHole_GetPropertyDataSize,
    BlackHole_GetPropertyData,
    BlackHole_SetPropertyData,
    BlackHole_StartIO,
    BlackHole_StopIO,
    BlackHole_GetZeroTimeStamp,
    BlackHole_WillDoIOOperation,
    BlackHole_BeginIOOperation,
    BlackHole_DoIOOperation,
    BlackHole_EndIOOperation
};
static AudioServerPlugInDriverInterface*    gAudioServerPlugInDriverInterfacePtr    = &gAudioServerPlugInDriverInterface;
static AudioServerPlugInDriverRef            gAudioServerPlugInDriverRef                = &gAudioServerPlugInDriverInterfacePtr;

#endif /* BlackHole_h */<|MERGE_RESOLUTION|>--- conflicted
+++ resolved
@@ -158,7 +158,6 @@
 static Float32                      gVolume_Master_Value                = 1.0;
 static bool                         gMute_Master_Value                  = false;
 
-<<<<<<< HEAD
 static struct ObjectInfo            kDevice_ObjectList[]                = {
     { kObjectID_Stream_Input,           kObjectType_Stream,     kAudioObjectPropertyScopeInput  },
     { kObjectID_Volume_Input_Master,    kObjectType_Control,    kAudioObjectPropertyScopeInput  },
@@ -169,7 +168,7 @@
 };
 
 static const UInt32                 kDevice_ObjectListSize              = sizeof(kDevice_ObjectList) / sizeof(struct ObjectInfo);
-=======
+
 static Float64                      kDevice_SampleRates[]               = {
                                                                               8000,
                                                                              16000,
@@ -186,7 +185,6 @@
                                                                            };
 
 static const UInt32                 kDevice_SampleRatesSize             = sizeof(kDevice_SampleRates) / sizeof(Float64);
->>>>>>> 9d688ae0
 
 #define                             kDevice_Name                        "BlackHole %ich"
 #define                             kManufacturer_Name                  "Existential Audio Inc."
